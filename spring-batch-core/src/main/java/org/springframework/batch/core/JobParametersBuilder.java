/*
 * Copyright 2006-2018 the original author or authors.
 *
 * Licensed under the Apache License, Version 2.0 (the "License");
 * you may not use this file except in compliance with the License.
 * You may obtain a copy of the License at
 *
 *      http://www.apache.org/licenses/LICENSE-2.0
 *
 * Unless required by applicable law or agreed to in writing, software
 * distributed under the License is distributed on an "AS IS" BASIS,
 * WITHOUT WARRANTIES OR CONDITIONS OF ANY KIND, either express or implied.
 * See the License for the specific language governing permissions and
 * limitations under the License.
 */

package org.springframework.batch.core;

import java.util.Date;
import java.util.HashMap;
import java.util.LinkedHashMap;
import java.util.List;
import java.util.Map;
import java.util.Properties;

import org.springframework.batch.core.explore.JobExplorer;
import org.springframework.util.Assert;

/**
 * Helper class for creating {@link JobParameters}. Useful because all
 * {@link JobParameter} objects are immutable, and must be instantiated separately
 * to ensure typesafety. Once created, it can be used in the
 * same was a java.lang.StringBuilder (except, order is irrelevant), by adding
 * various parameter types and creating a valid {@link JobParameters} once
 * finished.<br>
 * <br>
 * Using the identifying flag indicates if the parameter will be used
 * in the identification of a JobInstance.  That flag defaults to true.
 *
 * @author Lucas Ward
 * @author Michael Minella
 * @author Glenn Renfro
<<<<<<< HEAD
 * @author Minhyeok Jeong
=======
 * @author Mahmoud Ben Hassine
>>>>>>> fd2cfa35
 * @since 1.0
 * @see JobParameters
 * @see JobParameter
 */
public class JobParametersBuilder {

	private Map<String, JobParameter> parameterMap;

	private JobExplorer jobExplorer;

	/**
	 * Default constructor. Initializes the builder with empty parameters.
	 */
	public JobParametersBuilder() {
		this.parameterMap = new LinkedHashMap<>();
	}

	/**
	 * @param jobExplorer {@link JobExplorer} used for looking up previous job parameter information
	 */
	public JobParametersBuilder(JobExplorer jobExplorer) {
		this.jobExplorer = jobExplorer;
		this.parameterMap = new LinkedHashMap<>();
	}

	/**
	 * Copy constructor. Initializes the builder with the supplied parameters.
	 * @param jobParameters {@link JobParameters} instance used to initialize the builder.
	 */
	public JobParametersBuilder(JobParameters jobParameters) {
		this(jobParameters, null);
	}

	/**
	 * Constructor to add conversion capabilities to support JSR-352.  Per the spec, it is expected that all
	 * keys and values in the provided {@link Properties} instance are Strings
	 *
	 * @param properties the job parameters to be used
	 */
	public JobParametersBuilder(Properties properties) {
		this.parameterMap = new LinkedHashMap<>();

		if(properties != null) {
			for (Map.Entry<Object, Object> curProperty : properties.entrySet()) {
				this.parameterMap.put((String) curProperty.getKey(), new JobParameter((String) curProperty.getValue(), false));
			}
		}
	}

	/**
	 * Copy constructor. Initializes the builder with the supplied parameters.
	 * @param jobParameters {@link JobParameters} instance used to initialize the builder.
	 * @param jobExplorer {@link JobExplorer} used for looking up previous job parameter information
	 */
	public JobParametersBuilder(JobParameters jobParameters, JobExplorer jobExplorer) {
		this.jobExplorer = jobExplorer;
		this.parameterMap = new LinkedHashMap<>(jobParameters.getParameters());
	}

	/**
	 * Add a new identifying String parameter for the given key.
	 *
	 * @param key - parameter accessor.
	 * @param parameter - runtime parameter
	 * @return a reference to this object.
	 */
	public JobParametersBuilder addString(String key, String parameter) {
		this.parameterMap.put(key, new JobParameter(parameter, true));
		return this;
	}

	/**
	 * Add a new String parameter for the given key.
	 *
	 * @param key - parameter accessor.
	 * @param parameter - runtime parameter
	 * @param identifying - indicates if the parameter is used as part of identifying a job instance
	 * @return a reference to this object.
	 */
	public JobParametersBuilder addString(String key, String parameter, boolean identifying) {
		this.parameterMap.put(key, new JobParameter(parameter, identifying));
		return this;
	}

	/**
	 * Add a new identifying {@link Date} parameter for the given key.
	 *
	 * @param key - parameter accessor.
	 * @param parameter - runtime parameter
	 * @return a reference to this object.
	 */
	public JobParametersBuilder addDate(String key, Date parameter) {
		this.parameterMap.put(key, new JobParameter(parameter, true));
		return this;
	}

	/**
	 * Add a new {@link Date} parameter for the given key.
	 *
	 * @param key - parameter accessor.
	 * @param parameter - runtime parameter
	 * @param identifying - indicates if the parameter is used as part of identifying a job instance
	 * @return a reference to this object.
	 */
	public JobParametersBuilder addDate(String key, Date parameter, boolean identifying) {
		this.parameterMap.put(key, new JobParameter(parameter, identifying));
		return this;
	}

	/**
	 * Add a new identifying Long parameter for the given key.
	 *
	 * @param key - parameter accessor.
	 * @param parameter - runtime parameter
	 * @return a reference to this object.
	 */
	public JobParametersBuilder addLong(String key, Long parameter) {
		this.parameterMap.put(key, new JobParameter(parameter, true));
		return this;
	}

	/**
	 * Add a new Long parameter for the given key.
	 *
	 * @param key - parameter accessor.
	 * @param parameter - runtime parameter
	 * @param identifying - indicates if the parameter is used as part of identifying a job instance
	 * @return a reference to this object.
	 */
	public JobParametersBuilder addLong(String key, Long parameter, boolean identifying) {
		this.parameterMap.put(key, new JobParameter(parameter, identifying));
		return this;
	}

	/**
	 * Add a new identifying Double parameter for the given key.
	 *
	 * @param key - parameter accessor.
	 * @param parameter - runtime parameter
	 * @return a reference to this object.
	 */
	public JobParametersBuilder addDouble(String key, Double parameter) {
		this.parameterMap.put(key, new JobParameter(parameter, true));
		return this;
	}

	/**
	 * Add a new Double parameter for the given key.
	 *
	 * @param key - parameter accessor.
	 * @param parameter - runtime parameter
	 * @param identifying - indicates if the parameter is used as part of identifying a job instance
	 * @return a reference to this object.
	 */
	public JobParametersBuilder addDouble(String key, Double parameter, boolean identifying) {
		this.parameterMap.put(key, new JobParameter(parameter, identifying));
		return this;
	}

	/**
	 * Conversion method that takes the current state of this builder and
	 * returns it as a JobParameters object.
	 *
	 * @return a valid {@link JobParameters} object.
	 */
	public JobParameters toJobParameters() {
		return new JobParameters(this.parameterMap);
	}

	/**
	 * Add a new {@link JobParameter} for the given key.
	 *
	 * @param key - parameter accessor
	 * @param jobParameter - runtime parameter
	 * @return a reference to this object.
	 */
	public JobParametersBuilder addParameter(String key, JobParameter jobParameter) {
		Assert.notNull(jobParameter, "JobParameter must not be null");
		this.parameterMap.put(key, jobParameter);
		return this;
	}

	/**
	 * Add job parameters into the current parameter map. If the map previously
	 * contained a mapping for the key, the old value is replaced.
	 *
	 * @param jobParameters parameters to add to
	 * @return a reference to this object.
	 */
	public JobParametersBuilder addJobParameters(JobParameters jobParameters) {
		Assert.notNull(jobParameters, "jobParameters must not be null");
		this.parameterMap.putAll(jobParameters.getParameters());
		return this;
	}

	/**
	 * Add job parameters into the current parameter map. If the map previously
	 * contained a mapping for the key, the new value is ignored.
	 *
	 * @param jobParameters parameters to add to
	 * @return a reference to this object.
	 */
	public JobParametersBuilder addJobParametersIfAbsent(JobParameters jobParameters) {
		Assert.notNull(jobParameters, "jobParameters must not be null");
		jobParameters.getParameters().forEach(
				(key, value) -> this.parameterMap.putIfAbsent(key, value));
		return this;
	}

	/**
	 * Initializes the {@link JobParameters} based on the state of the {@link Job}.  This
	 * should be called after all parameters have been entered into the builder.
	 *
	 * @param job the job for which the {@link JobParameters} are being constructed.
	 * @return a reference to this object.
	 *
	 * @since 4.0
	 */
	public JobParametersBuilder getNextJobParameters(Job job) {
		if(this.jobExplorer == null) {
			throw new IllegalStateException("A JobExplore is required to get next job parameters");
		}

		String name = job.getName();
		JobParameters nextParameters = new JobParameters();
		List<JobInstance> lastInstances = this.jobExplorer.getJobInstances(name, 0, 1);
		JobParametersIncrementer incrementer = job.getJobParametersIncrementer();
		if (lastInstances.isEmpty()) {
			// Start from a completely clean sheet
			if (incrementer != null) {
				nextParameters = incrementer.getNext(new JobParameters());
			}
		}
		else {
			List<JobExecution> previousExecutions = this.jobExplorer
					.getJobExecutions(lastInstances.get(0));
			JobExecution previousExecution = previousExecutions.get(0);
			if (previousExecution == null) {
				// Normally this will not happen - an instance exists with no executions
				if (incrementer != null) {
					nextParameters = incrementer.getNext(new JobParameters());
				}
			}
			else if (isStoppedOrFailed(previousExecution) && job.isRestartable()) {
				// Retry a failed or stopped execution
				nextParameters = previousExecution.getJobParameters();
				// Non-identifying additional parameters can be removed to a retry
				removeNonIdentifying(this.parameterMap);
			}
			else if (incrementer != null) {
				// New instance so increment the parameters if we can
				nextParameters = incrementer.getNext(previousExecution.getJobParameters());
			}
		}

		this.parameterMap = addJobParametersIfAbsent(nextParameters)
								.toJobParameters()
								.getParameters();
		return this;
	}

	private void removeNonIdentifying(Map<String, JobParameter> parameters) {
		HashMap<String, JobParameter> copy = new HashMap<>(parameters);
		for (Map.Entry<String, JobParameter> parameter : copy.entrySet()) {
			if (!parameter.getValue().isIdentifying()) {
				parameters.remove(parameter.getKey());
			}
		}
	}

	private boolean isStoppedOrFailed(JobExecution execution) {
		BatchStatus status = execution.getStatus();
		return (status == BatchStatus.STOPPED || status == BatchStatus.FAILED);
	}
}<|MERGE_RESOLUTION|>--- conflicted
+++ resolved
@@ -40,11 +40,8 @@
  * @author Lucas Ward
  * @author Michael Minella
  * @author Glenn Renfro
-<<<<<<< HEAD
+ * @author Mahmoud Ben Hassine
  * @author Minhyeok Jeong
-=======
- * @author Mahmoud Ben Hassine
->>>>>>> fd2cfa35
  * @since 1.0
  * @see JobParameters
  * @see JobParameter
