--- conflicted
+++ resolved
@@ -1,11 +1,7 @@
 <project xmlns="http://maven.apache.org/POM/4.0.0" xmlns:xsi="http://www.w3.org/2001/XMLSchema-instance" xsi:schemaLocation="http://maven.apache.org/POM/4.0.0 http://maven.apache.org/maven-v4_0_0.xsd">
 	<modelVersion>4.0.0</modelVersion>
 	<artifactId>spring-batch-samples</artifactId>
-<<<<<<< HEAD
-	<version>1.1.3.RELEASE</version>
-=======
-  <version>1.1.3.CI-SNAPSHOT</version>
->>>>>>> 9cac014d
+  <version>1.1.3.RELEASE</version>
 	<packaging>jar</packaging>
 	<name>Samples</name>
 	<description>
@@ -15,11 +11,7 @@
 	<parent>
 		<groupId>org.springframework.batch</groupId>
 		<artifactId>spring-batch</artifactId>
-<<<<<<< HEAD
 		<version>1.1.3.RELEASE</version>
-=======
-		<version>1.1.3.CI-SNAPSHOT</version>
->>>>>>> 9cac014d
 		<relativePath>..</relativePath>
 	</parent>
 	<profiles>
@@ -112,14 +104,28 @@
 		<dependency>
 			<groupId>commons-io</groupId>
 			<artifactId>commons-io</artifactId>
+			<scope>test</scope>
 		</dependency>
 		<dependency>
 			<groupId>commons-dbcp</groupId>
 			<artifactId>commons-dbcp</artifactId>
+			<scope>test</scope>
 		</dependency>
 		<dependency>
 			<groupId>org.springframework.ws</groupId>
 			<artifactId>spring-oxm</artifactId>
+			<version>1.0.0</version>
+			<optional>true</optional>
+			<exclusions>
+				<exclusion>
+					<groupId>org.springframework</groupId>
+					<artifactId>spring-beans</artifactId>
+				</exclusion>
+				<exclusion>
+					<groupId>org.springframework</groupId>
+					<artifactId>spring-core</artifactId>
+				</exclusion>
+			</exclusions>
 		</dependency>
 		<dependency>
 			<groupId>geronimo-spec</groupId>
@@ -128,7 +134,7 @@
 			<scope>test</scope>
 		</dependency>
 		<dependency>
-			<groupId>org.easymock</groupId>
+			<groupId>easymock</groupId>
 			<artifactId>easymock</artifactId>
 		</dependency>
 		<!-- optional dependency from infrastructure -->
@@ -168,6 +174,11 @@
 			<optional>true</optional>
 		</dependency>
 		<dependency>
+			<groupId>backport-util-concurrent</groupId>
+			<artifactId>backport-util-concurrent</artifactId>
+			<optional>true</optional>
+		</dependency>
+		<dependency>
 			<groupId>org.apache.ibatis</groupId>
 			<artifactId>ibatis-sqlmap</artifactId>
 			<version>2.3.0</version>
@@ -180,12 +191,6 @@
 			<scope>test</scope>
 		</dependency>
 		<dependency>
-			<groupId>org.apache.derby</groupId>
-			<artifactId>derbyclient</artifactId>
-			<version>10.2.1.6</version>
-			<scope>test</scope>
-		</dependency>
-		<dependency>
 			<groupId>net.sourceforge.jtds</groupId>
 			<artifactId>jtds</artifactId>
 			<version>1.2.2</version>
@@ -197,21 +202,6 @@
 			<version>10.2.0.2</version>
 			<scope>test</scope>
 		</dependency>
-		<dependency>
-			<groupId>postgresql</groupId>
-			<artifactId>postgresql</artifactId>
-			<version>8.2-504.jdbc3</version>
-			<scope>test</scope>
-		</dependency>
-		<!-- db2 driver needs to be installed locally in maven first -->
-		<!--
-		<dependency>
-			<groupId>com.ibm</groupId>
-			<artifactId>db2jcc</artifactId>
-			<version>9.5.0</version>
-			<scope>test</scope>
-		</dependency>
-		-->
 		<!-- Spring Dependencies -->
 		<dependency>
 			<groupId>org.springframework</groupId>
@@ -247,6 +237,20 @@
 			<groupId>org.springframework</groupId>
 			<artifactId>spring-web</artifactId>
 			<scope>test</scope>
+		</dependency>
+		
+		<!-- JMX for Java 1.4 -->
+		<dependency>
+			<groupId>mx4j</groupId>
+			<artifactId>mx4j</artifactId>
+			<version>3.0.2</version>
+			<optional>true</optional>
+		</dependency>
+		<dependency>
+			<groupId>mx4j</groupId>
+			<artifactId>mx4j-remote</artifactId>
+			<version>3.0.2</version>
+			<optional>true</optional>
 		</dependency>
 		<dependency>
 			<groupId>xerces</groupId>
